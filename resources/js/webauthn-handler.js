/**
 * WebAuthn handler for user interactions
 * Provides UI feedback during WebAuthn operations
 */

// Import WebAuthn if using as a module
import './vendor/webauthn';
<<<<<<< HEAD

=======
>>>>>>> 66e72613
// Helper function to convert base64url string to ArrayBuffer
function base64urlToArrayBuffer(base64url) {
    const base64 = base64url.replace(/-/g, '+').replace(/_/g, '/');
    const binaryString = window.atob(base64);
    const len = binaryString.length;
    const bytes = new Uint8Array(len);
    for (let i = 0; i < len; i++) {
        bytes[i] = binaryString.charCodeAt(i);
    }
    return bytes.buffer;
}

// Helper function to show error messages
function showError(button, message, statusDisplay = null) {
    console.error('WebAuthn error:', message);

    if (statusDisplay) {
        statusDisplay.textContent = message;
        statusDisplay.className = 'text-sm text-red-600 mt-2 text-center';
    }

    if (button && typeof button.classList !== 'undefined') {
        button.disabled = false;
        button.classList.remove('opacity-75', 'cursor-not-allowed', 'bg-indigo-600', 'hover:bg-indigo-700', 'bg-green-600'); // Remove general and success classes
        button.classList.add('bg-red-600'); // Error color

        let icon = `<svg class="w-4 h-4 mr-2" fill="none" stroke="currentColor" viewBox="0 0 24 24" xmlns="http://www.w3.org/2000/svg"><path stroke-linecap="round" stroke-linejoin="round" stroke-width="2" d="M6 18L18 6M6 6l12 12"></path></svg>`;
        let text = 'Error';
        if (button.id === 'biometric-login-button') text = 'Login Failed';
        if (button.id === 'register-device-button') text = 'Reg. Failed';
        button.innerHTML = `${icon} ${text}`;
    }
}

// Helper function to show success messages
function showSuccess(button, message, statusDisplay = null) {
    console.log("WebAuthn Success:", message);

    if (statusDisplay) {
        statusDisplay.textContent = message;
        statusDisplay.className = 'text-sm text-green-600 mt-2 text-center';
    }

    if (button && typeof button.classList !== 'undefined') {
        button.disabled = false;
        button.classList.remove('opacity-75', 'cursor-not-allowed', 'bg-indigo-600', 'hover:bg-indigo-700', 'bg-red-600'); // Remove general and error classes
        button.classList.add('bg-green-600'); // Success color

        let icon = `<svg class="w-4 h-4 mr-2" fill="none" stroke="currentColor" viewBox="0 0 24 24" xmlns="http://www.w3.org/2000/svg"><path stroke-linecap="round" stroke-linejoin="round" stroke-width="2" d="M5 13l4 4L19 7"></path></svg>`;
        let text = 'Success!';
        // if (button.id === 'biometric-login-button') text = 'Login Succeeded'; // Already handled by redirect
        if (button.id === 'register-device-button') text = 'Registered!';
        button.innerHTML = `${icon} ${text}`;
    }
}

document.addEventListener('DOMContentLoaded', function() {
    // Initialize WebAuthn object
    const webAuthn = window.WebAuthn;

    if (!webAuthn) {
        console.error('WebAuthn library not found!');
        // Optionally, disable WebAuthn features or show a general error message
        // You might want to update a general status area here if the button isn't available yet
        return;
    }

    const csrfToken = document.querySelector('meta[name="csrf-token"]') ? document.querySelector('meta[name="csrf-token"]').getAttribute('content') : null;

    // Expose the biometric login handler globally
    window.handleBiometricLogin = async function(userEmail, biometricButton, statusDisplay) {
        // Clear previous messages
        if (statusDisplay) {
            statusDisplay.textContent = '';
            statusDisplay.className = 'text-sm text-red-600 mt-2 text-center'; // Reset to default error class
        }

        console.log('[WebAuthn] Attempting biometrics login for email:', userEmail);

        if (!userEmail) {
            showError(biometricButton, 'Please enter your email address to use biometric login.', statusDisplay);
            return;
        }

        const originalButtonContent = biometricButton.innerHTML; // Store original button content

        biometricButton.disabled = true;
        biometricButton.classList.add('opacity-75', 'cursor-not-allowed');
        biometricButton.innerHTML = `
            <svg class="animate-spin -ml-1 mr-2 h-4 w-4 text-white" xmlns="http://www.w3.org/2000/svg" fill="none" viewBox="0 0 24 24">
                <circle class="opacity-25" cx="12" cy="12" r="10" stroke="currentColor" stroke-width="4"></circle>
                <path class="opacity-75" fill="currentColor" d="M4 12a8 8 0 018-8V0C5.373 0 0 5.373 0 12h4zm2 5.291A7.962 7.962 0 014 12H0c0 3.042 1.135 5.824 3 7.938l3-2.647z"></path>
            </svg>
            Verifying...
        `;

        try {
            const optionsResponse = await fetch('/webauthn/login/options', {
                method: 'POST',
                headers: {
                    'Content-Type': 'application/json',
                    'X-CSRF-TOKEN': csrfToken,
                    'Accept': 'application/json',
                },
                body: JSON.stringify({ email: userEmail }),
            });

            if (!optionsResponse.ok) {
                const errorData = await optionsResponse.json().catch(() => ({ message: 'Failed to parse server error response.' }));
                console.error('Server response (options):', errorData);
                throw new Error(`Login options request failed: ${optionsResponse.status} ${errorData.message || ''}`.trim());
            }

            const options = await optionsResponse.json();

            // Check if user has any registered keys
            if (!options.challenge || !options.allowedCredentials || options.allowedCredentials.length === 0) {
                showError(biometricButton, 'No biometric keys registered for this account. Please register a key first.', statusDisplay);
                return; // Exit early
            }

            // Decode challenge and allowedCredentials IDs from base64url to ArrayBuffer
            options.challenge = base64urlToArrayBuffer(options.challenge);
            options.allowedCredentials = options.allowedCredentials.map(cred => ({
                ...cred,
                id: base64urlToArrayBuffer(cred.id),
            }));

            const credential = await navigator.credentials.get({ publicKey: options });

            // Prepare credential for server (convert ArrayBuffers back to base64url)
            const attestationResponseForServer = {
                id: credential.id, // This is already base64url encoded by the browser
                rawId: credential.id, // rawId is the base64url version of the ArrayBuffer id
                type: credential.type,
                response: {
                    authenticatorData: Array.prototype.map.call(new Uint8Array(credential.response.authenticatorData), x => ('00' + x.toString(16)).slice(-2)).join(''), // hex string for easier server handling if needed, or send as base64url
                    clientDataJSON: new TextDecoder().decode(credential.response.clientDataJSON),
                    signature: Array.prototype.map.call(new Uint8Array(credential.response.signature), x => ('00' + x.toString(16)).slice(-2)).join(''), // hex string or base64url
                    userHandle: credential.response.userHandle ? new TextDecoder().decode(credential.response.userHandle) : null,
                },
            };

            const verificationResponse = await fetch('/webauthn/login/verify', {
                method: 'POST',
                headers: {
                    'Content-Type': 'application/json',
                    'X-CSRF-TOKEN': csrfToken,
                    'Accept': 'application/json',
                },
                body: JSON.stringify(attestationResponseForServer),
            });

            if (!verificationResponse.ok) {
                const errorData = await verificationResponse.json().catch(() => ({ message: 'Failed to parse server error response.' }));
                console.error('Server response (verify):', errorData);
                throw new Error(`Login verification failed: ${verificationResponse.status} ${errorData.message || ''}`.trim());
            }

            const verificationData = await verificationResponse.json();

            if (verificationData.verified) {
                showSuccess(biometricButton, verificationData.message || 'Login successful! Redirecting...', statusDisplay);
                setTimeout(() => {
                    window.location.href = verificationData.redirect_url || '/dashboard';
                }, 1500);
            } else {
                showError(biometricButton, verificationData.message || 'Login verification failed.', statusDisplay);
            }

        } catch (err) {
            console.error('WebAuthn login process error:', err);
            let displayErrorMessage = 'An unexpected error occurred during biometric login. Please try again.';

            if (err.name === 'NotAllowedError') {
                displayErrorMessage = 'Biometric login canceled or no matching authenticator found. Please try again, or ensure your authenticator is connected and recognized.';
            } else if (err.name === 'SecurityError') {
                displayErrorMessage = 'Biometric login failed due to a security policy. Ensure you\'re on a secure connection (HTTPS or localhost) and the domain is correctly configured.';
            } else if (err.name === 'InvalidStateError') {
                displayErrorMessage = 'Biometric login failed: your authenticator is in an invalid state. Please try again. If the issue persists, you may need to re-register your key.';
            } else if (err.message) {
                // Use specific messages from fetch errors if available
                if (err.message.startsWith('Login options request failed:') || err.message.startsWith('Login verification failed:')) {
                    displayErrorMessage = err.message;
                } else {
                    // For other generic errors with a message property
                    displayErrorMessage = 'Biometric login failed: ' + (err.message.startsWith('Error: ') ? err.message.substring('Error: '.length) : err.message);
                }
            }
            showError(biometricButton, displayErrorMessage, statusDisplay);
        } finally {
            // The button state is now handled by showError/showSuccess, but if no error/success, reset it
            if (!biometricButton.classList.contains('bg-green-600') && !biometricButton.classList.contains('bg-red-600')) {
                biometricButton.disabled = false;
                biometricButton.classList.remove('opacity-75', 'cursor-not-allowed');
                biometricButton.innerHTML = originalButtonContent;
            }
        }
    };

    // Handle biometric login button
    const biometricLoginButton = document.getElementById('biometric-login-button');
    const statusDisplay = document.getElementById('status-display');
    if (biometricLoginButton) {
        biometricLoginButton.addEventListener('click', async function(e) {
            e.preventDefault();

            const userEmailInput = document.getElementById('email');
            const userEmail = userEmailInput ? userEmailInput.value : null;

            await window.handleBiometricLogin(userEmail, biometricLoginButton, statusDisplay);
        });
    }

    // Handle device registration button (existing code, ensure showError calls are updated if needed)
    const registerDeviceButton = document.getElementById('register-device-button');
    if (registerDeviceButton) {
        const originalRegisterButtonContent = registerDeviceButton.innerHTML;
        registerDeviceButton.addEventListener('click', function(e) {
            e.preventDefault();

            const deviceName = document.getElementById('device-name').value.trim();
            if (!deviceName) {
                showError(registerDeviceButton, 'Please enter a name for your device.'); // No statusDisplay for this context yet
                return;
            }

            registerDeviceButton.disabled = true;
            registerDeviceButton.classList.add('opacity-75', 'cursor-not-allowed');
            registerDeviceButton.innerHTML = `Registering...`; // Simplified loading text

            fetch('/webauthn/register/options', {
                method: 'POST',
                headers: {
                    'Content-Type': 'application/json',
                    'X-CSRF-TOKEN': csrfToken,
                    'Accept': 'application/json'
                },
                body: JSON.stringify({ name: deviceName }) // Assuming backend expects 'name'
            })
            .then(response => {
                if (!response.ok) {
                    return response.json().then(err => { throw new Error(err.message || 'Failed to get registration options.'); });
                }
                return response.json();
            })
            .then(options => {
                // Decode challenge
                options.challenge = base64urlToArrayBuffer(options.challenge);
                options.user.id = base64urlToArrayBuffer(options.user.id);

                return navigator.credentials.create({ publicKey: options });
            })
            .then(credential => {
                // Prepare credential for server
                const attestationResponseForServer = {
                    id: credential.id,
                    rawId: credential.id,
                    type: credential.type,
                    response: {
                        clientDataJSON: new TextDecoder().decode(credential.response.clientDataJSON),
                        attestationObject: Array.prototype.map.call(new Uint8Array(credential.response.attestationObject), x => ('00' + x.toString(16)).slice(-2)).join(''),
                    },
                };

                return fetch('/webauthn/register/verify', {
                    method: 'POST',
                    headers: {
                        'Content-Type': 'application/json',
                        'X-CSRF-TOKEN': csrfToken,
                        'Accept': 'application/json',
                    },
                    body: JSON.stringify({
                        name: deviceName,
                        data: attestationResponseForServer
                    }),
                });
            })
            .then(response => {
                if (!response.ok) {
                    return response.json().then(err => { throw new Error(err.message || 'Failed to verify registration.'); });
                }
                return response.json();
            })
            .then(data => {
                if (data.verified) { // Ensure your backend returns 'verified' or adjust key accordingly
                    showSuccess(registerDeviceButton, data.message || 'Device registered successfully!');
                    // Optionally redirect or update UI further, e.g., reload to show the new key
                    setTimeout(() => window.location.reload(), 2000);
                } else {
                    showError(registerDeviceButton, data.message || 'Device registration failed.');
                }
            })
            .catch(error => {
                console.error('WebAuthn registration process error:', error);
                let displayErrorMessage = 'An unexpected error occurred during device registration. Please try again.';

                if (error.name === 'NotAllowedError') {
                    displayErrorMessage = 'Device registration canceled or not allowed. Please try again.';
                } else if (error.name === 'SecurityError') {
                    displayErrorMessage = 'Device registration failed due to a security policy. Ensure you\'re on a secure connection (HTTPS or localhost).';
                } else if (error.message) {
                    // Check if it's a server-generated error message from our throw statements
                    if (error.message.includes('Failed to get registration options') || error.message.includes('Failed to verify registration')) {
                        displayErrorMessage = error.message;
                    } else {
                        displayErrorMessage = 'Device registration failed: ' + error.message;
                    }
                }
                showError(registerDeviceButton, displayErrorMessage);
            })
            .finally(() => {
                // Re-enable button and restore original content if not showing success/error message
                if (!registerDeviceButton.classList.contains('bg-green-600') && !registerDeviceButton.classList.contains('bg-red-600')) {
                    registerDeviceButton.disabled = false;
                    registerDeviceButton.innerHTML = originalRegisterButtonContent;
                }
            });
        });
    }
});<|MERGE_RESOLUTION|>--- conflicted
+++ resolved
@@ -4,11 +4,8 @@
  */
 
 // Import WebAuthn if using as a module
-import './vendor/webauthn';
-<<<<<<< HEAD
-
-=======
->>>>>>> 66e72613
+// import './vendor/webauthn';
+
 // Helper function to convert base64url string to ArrayBuffer
 function base64urlToArrayBuffer(base64url) {
     const base64 = base64url.replace(/-/g, '+').replace(/_/g, '/');
