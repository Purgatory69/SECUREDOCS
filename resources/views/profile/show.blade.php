<x-profile-dashboard>
<link href="https://fonts.googleapis.com/css2?family=Poppins:wght@400;700&display=swap" rel="stylesheet"/>

    <x-slot name="header">
        <div class="flex items-center justify-between w-full">
            <!-- Back Button -->
            <a href="{{ route('user.dashboard') }}" class="flex items-center text-white hover:text-gray-300 transition-colors duration-200">
                <img src="{{ asset('back-arrow.png') }}" alt="Back" class="w-5 h-5">
            </a>

            <!-- Centered Logo and Title -->
            <div class="flex items-center space-x-3 absolute left-1/2 transform -translate-x-1/2">
                <img src="{{ asset('logo-white.png') }}" alt="Logo" class="h-8 w-auto">
                <h2 class="font-semibold text-xl text-[#f89c00] font-['Poppins']">Your Profile</h2>
            </div>

            <!-- Empty div for spacing -->
            <div></div>
        </div>
    </x-slot>

    <div>
        <div class="max-w-7xl mx-auto py-10 sm:px-6 lg:px-8" style="background-color: #24243B;">
            @if (Laravel\Fortify\Features::canUpdateProfileInformation())
                @livewire('profile.update-profile-information-form')

                <x-section-border />
            @endif

            @if (Laravel\Fortify\Features::enabled(Laravel\Fortify\Features::updatePasswords()))
                <div class="mt-10 sm:mt-0">
                    @livewire('profile.update-password-form')
                </div>

                <x-section-border />
            @endif

            @if (Laravel\Fortify\Features::canManageTwoFactorAuthentication())
                <div class="mt-10 sm:mt-0">
                    @livewire('profile.two-factor-authentication-form')
                </div>

                <x-section-border />
            @endif

<<<<<<< HEAD
=======

>>>>>>> 7635e2be
            @if (Laravel\Jetstream\Jetstream::hasAccountDeletionFeatures())

                <div class="mt-10 sm:mt-0">
                    @livewire('profile.delete-user-form')
                </div>
            @endif
        </div>
    </div>

    <style>
        .settings-form-wrapper .bg-white {background-color: #3c3f58 !important;}
        .settings-form-wrapper form > div {background-color: #3c3f58 !important;}
        .settings-form-wrapper input, .settings-form-wrapper textarea, .settings-form-wrapper select {color: initial !important;}

        .settings-form-wrapper *:not(input):not(textarea):not(select):not(button[type="submit"]):not(button[type="button"]):not(.settings-description):not(.settings-unverified-text):not(.settings-verification-link):not(.text-green-500) {color: rgba(255,255,255,0.9) !important;}
        .settings-form-wrapper .settings-title {color: rgba(255, 255, 255, 0.9) !important;}
        .settings-form-wrapper .settings-label {color: rgba(255, 255, 255, 0.9) !important;}
        .settings-form-wrapper .settings-description {color: rgba(255, 255, 255, 0.6) !important;}
        .settings-form-wrapper .settings-verification-link {color: rgba(255, 255, 255, 0.9) !important;}
        .settings-form-wrapper .settings-verification-link:hover {color: #f89c00 !important; transition: color 0.2s ease !important;}

        .settings-form-wrapper .settings-button {background-color: #f89c00 !important; color: #000000 !important; border-color: #f89c00 !important;}
        .settings-form-wrapper .settings-button:hover:not(:disabled) {background-color: #ffb033 !important; border-color: #ffb033 !important;}
    
        /* Change x-section-border color */
        .border-t,
            .border-gray-200,
            [class*="border"],
            .section-border,
            .border {
                border-color: #3c3f58 !important;
            }
            
            /* More specific targeting for section borders */
            div[class*="border-t"],
            div[class*="border-gray"] {
                border-color: #3c3f58 !important;
            }
    </style>
</x-profile-dashboard><|MERGE_RESOLUTION|>--- conflicted
+++ resolved
@@ -43,10 +43,7 @@
                 <x-section-border />
             @endif
 
-<<<<<<< HEAD
-=======
 
->>>>>>> 7635e2be
             @if (Laravel\Jetstream\Jetstream::hasAccountDeletionFeatures())
 
                 <div class="mt-10 sm:mt-0">
