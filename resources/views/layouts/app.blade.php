--- conflicted
+++ resolved
@@ -31,12 +31,6 @@
             @endif
             window.SUPABASE_URL = "{{ config('services.supabase.url') }}";
             window.SUPABASE_KEY = "{{ config('services.supabase.key') }}";
-<<<<<<< HEAD
-            window.DEFAULT_N8N_WEBHOOK_URL = 'YOUR_DEFAULT_N8N_WEBHOOK_URL_HERE'; // <-- IMPORTANT: Replace with your actual default URL
-=======
-            window.DEFAULT_N8N_WEBHOOK_URL = 'https://securedocs.app.n8n.cloud/webhook/0a216509-e55c-4a43-8d4a-581dffe09d18/chat'; // <-- IMPORTANT: Replace with your actual default URL
-
->>>>>>> 66e72613
         </script>
     </head>
     <body class="h-screen grid grid-rows-[64px_1fr] grid-cols-[260px_1fr] grid-areas-layout text-text-main">
