--- conflicted
+++ resolved
@@ -5,11 +5,7 @@
         <meta name="viewport" content="width=device-width, initial-scale=1">
         <meta name="csrf-token" content="{{ csrf_token() }}">
 
-<<<<<<< HEAD
-        <!-- <title>testt</title>
-=======
         <!-- <title>testt</title> -->
->>>>>>> 8e413818
         <link rel="icon" href="{{ asset('logo-white.png') }}" type="image/png"/>
         -->
 
